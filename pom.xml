--- conflicted
+++ resolved
@@ -58,13 +58,8 @@
         <version.org.jboss.logging.jboss-logging-annotations>3.0.2.Final</version.org.jboss.logging.jboss-logging-annotations>
         <version.org.jboss.logging.jboss-logging-processor>3.0.2.Final</version.org.jboss.logging.jboss-logging-processor>
         <version.org.jboss.marshalling>2.2.1.Final</version.org.jboss.marshalling>
-<<<<<<< HEAD
         <version.org.jboss.remoting>5.0.30.Final</version.org.jboss.remoting>
-        <version.org.jboss.threads>3.8.0.Final</version.org.jboss.threads>
-=======
-        <version.org.jboss.remoting>5.0.29.Final</version.org.jboss.remoting>
         <version.org.jboss.threads>3.7.0.Final</version.org.jboss.threads>
->>>>>>> 3988ae80
         <version.org.jboss.xnio>3.8.16.Final</version.org.jboss.xnio>
         <version.org.kohsuke.metainf-services>1.11</version.org.kohsuke.metainf-services>
         <version.org.wildfly.client>1.0.1.Final</version.org.wildfly.client>
